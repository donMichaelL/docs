---
title: Models
---

import ConversationHistory from '/snippets/oss/langchain-conversation-history.mdx';
import AlphaCallout from '/snippets/alpha-lc-callout.mdx';

<AlphaCallout />


## Overview

[LLMs](https://en.wikipedia.org/wiki/Large_language_model) are machine learning
models that can interpret and generate text like humans. They're versatile
enough to write content, translate languages, summarize, and answer questions
without needing special training for each task.

In addition to text generation, many models support:

* <Icon icon="hammer" size={16} /> [Tool calling](#tool-calling) - where models
call external tools (like databases queries or API calls) and use results in
their responses.
* <Icon icon="shapes" size={16} /> [Structured output](#structured-outputs) -
where the model's response is constrained to match a schema.
* <Icon icon="image" size={16} /> [Multimodal](#multimodal) - where models can
process and return data other than text, such as images, audio, and video.
* <Icon icon="brain" size={16} /> [Reasoning](#reasoning) - where models are
able to perform multi-step reasoning to arrive at a conclusion.

{/*  TODO I really don't like how verbose and bulky this is, as well as its positioning
(we should get to the basic usage as quick as possible IMO)

Maybe this is better suited somewhere else

Providers like OpenAI, Anthropic, and Google offer access to a range of models each
suited to different tasks. Consequently, providers tend to each have unique interaction
patterns for their models, typically through a user interface or an API where [messages](./langchain-messages.mdx) are exchanged with a user.
Because the APIs are not unified, it can be difficult to swap between models and providers without significant code changes.
LangChain simplifies this by providing a chat model abstraction to interact with models across a number of providers and models.
This lets you focus on the logic of your application rather than the implementation details of the underlying provider API. */}


## Basic usage

:::python
The easiest way to get started with a model in LangChain is to use
`init_chat_model` to initialize one from a [provider](/oss/integrations/providers)
of your choice:

<CodeGroup>
```python Initialize a chat model
from langchain.chat_models import init_chat_model

model = init_chat_model("openai:gpt-5-nano")
response = model.invoke("Why do parrots talk?")
```

{/* ```python OpenAI icon="openai"
from langchain.chat_models import init_chat_model

model = init_chat_model(
    model="gpt-5",
    model_provider="openai"
)
response = model.invoke("Why do parrots talk?")
```

```python Anthropic icon="anthropic"
from langchain.chat_models import init_chat_model

model = init_chat_model(
    model="claude-opus-4-0",
    model_provider="anthropic"
)
response = model.invoke("Why do parrots talk?")
```

```python Google icon="google"
from langchain.chat_models import init_chat_model

model = init_chat_model(
    model="gemini-2.5-pro",
    model_provider="google"
)
response = model.invoke("Why do parrots talk?")
```

```python AWS Bedrock icon="aws"
from langchain.chat_models import init_chat_model

model = init_chat_model(
    model="anthropic.claude-opus-4",
    model_provider="bedrock",
)
response = model.invoke("Why do parrots talk?")
```

```python Ollama icon="ollama"
from langchain.chat_models import init_chat_model

model = init_chat_model(
    model="gpt-oss",
    model_provider="ollama",
)
response = model.invoke("Why do parrots talk?")
``` */}
</CodeGroup>

See [`init_chat_model`](https://python.langchain.com/api_reference/langchain/chat_models/langchain.chat_models.base.init_chat_model.html)
for more detail.
:::

:::js
The easiest way to get started with a model in LangChain is to use `initChatModel`
to initialize one from a [provider](/oss/integrations/providers) of your choice.

<CodeGroup>
```typescript Initialize a chat model
import { initChatModel } from "langchain";

const model = initChatModel("openai:gpt-5-nano");
const response = await model.invoke("Why do parrots talk?");
```
</CodeGroup>

See @[`initChatModel`][initChatModel] for more detail.


:::

### Key methods

<Card title="Invoke" href="#invoke" icon="paper-plane" arrow="true" horizontal>
    The model takes messages as input and returns messages after generating a
    full response.
</Card>
<Card title="Stream" href="#stream" icon="tower-broadcast" arrow="true" horizontal>
    Invoke the model, but stream the response as it is generated in real-time.
</Card>
<Card title="Batch" href="#batch" icon="folder-open" arrow="true" horizontal>
    Send multiple requests to a model in a batch for more efficient processing.
</Card>

<Info>
    In addition to chat models, LangChain provides support for other adjacent
    technologies, such as embedding models and vector stores. See the
    [integrations page](/oss/integrations/providers) for details.
</Info>

## Parameters

A chat model takes parameters that can be used to configure its behavior. The
full set of supported parameters vary by model and provider, but common ones
include:

:::python
<ParamField body="model" type="string" required>
    The name or identifier of the specific model you want to use with a
    provider.
</ParamField>

<ParamField body="api_key" type="string">
    The key required for authenticating with the model's provider. This is
    usually issued when you sign up for access to the model. Can often be
    accessed by setting an <Tooltip tip="A variable whose value is set outside the program, typically through functionality built into the operating system or microservice.">environment variable</Tooltip>.
</ParamField>

<ParamField body="temperature" type="number">
    Controls the randomness of the model's output. A higher number makes
    responses more creative, while a lower one makes them more deterministic.
</ParamField>

<ParamField body="stop" type="string[]">
    A sequence of characters that indicates when the model should stop
    generating its output. String or list of strings.
</ParamField>

<ParamField body="timeout" type="number">
    The maximum time (in seconds) to wait for a response from the model before
    canceling the request.
</ParamField>

<ParamField body="max_tokens" type="number">
    Limits the total number of <Tooltip tip="The basic unit that a model reads and generates. Providers may define them differently, but in general, they can represent a whole or part of word.">tokens</Tooltip>
    in the response, effectively controlling how long the output can be.
</ParamField>

<ParamField body="max_retries" type="number">
    The maximum number of attempts the system will make to resend a request if
    it fails due to issues like network timeouts or rate limits.
</ParamField>
:::

:::js
<ParamField body="model" type="string" required>
    The name or identifier of the specific model you want to use with a
    provider.
</ParamField>

<ParamField body="apiKey" type="string">
    The key required for authenticating with the model's provider. This is
    usually issued when you sign up for access to the model. Can often be
    accessed by setting an <Tooltip tip="A variable whose value is set outside the program, typically through functionality built into the operating system or microservice.">environment variable</Tooltip>.
</ParamField>

<ParamField body="temperature" type="number">
    Controls the randomness of the model's output. A higher number makes
    responses more creative, while a lower one makes them more deterministic.
</ParamField>

<ParamField body="stop" type="string[]">
    A sequence of characters that indicates when the model should stop
    generating its output. String or list of strings.
</ParamField>

<ParamField body="timeout" type="number">
    The maximum time (in seconds) to wait for a response from the model before
    canceling the request.
</ParamField>

<ParamField body="maxTokens" type="number">
    Limits the total number of <Tooltip tip="The basic unit that a model reads and generates. Providers may define them differently, but in general, they can represent a whole or part of word.">tokens</Tooltip>
    in the response, effectively controlling how long the output can be.
</ParamField>

<ParamField body="maxRetries" type="number">
    The maximum number of attempts the system will make to resend a request if
    it fails due to issues like network timeouts or rate limits.
</ParamField>
:::

<Info>
    To find all the parameters supported by a given chat model, head to the
    @[reference docs][Reference].
</Info>

## Invocation

A chat model must be invoked to generate an output. There are three main
invocation methods, each suited to different use cases.

:::python
<Tip>
    Each invocation method has an
    <Tooltip tip="Asynchronous methods are useful for non-blocking operations, especially in web servers or applications that handle multiple tasks concurrently.">asynchronous</Tooltip>
    equivalent, typically prefixed with the letter `'a'`

    For example: `ainvoke()`, `astream()`, `abatch()`

    A full list of async methods can be found in the @[reference docs][Reference].
</Tip>
:::

### Invoke

The most straightforward way to call a model is to use
@[`invoke()`][BaseChatModel.invoke] with a single message or a list of messages.

:::python
```python Single message
response = model.invoke("Why do parrots have colorful feathers?")
print(response)
```
:::

:::js
```typescript Single message
const response = await model.invoke("Why do parrots have colorful feathers?");
console.log(response);
```
:::

A list of messages can be provided to a model to represent conversation history.
Each message has a role that models use to indicate who sent the message in the
conversation. See the [messages](./langchain-messages.mdx) guide for more detail
on roles, types, and content.

:::python
<ConversationHistory/>
:::

:::js
```typescript Conversation history
import { HumanMessage, AIMessage, SystemMessage } from "langchain";

const conversation = [
  new SystemMessage("You are a helpful assistant that translates English to French."),
  new HumanMessage("Translate: I love programming."),
  new AIMessage("J'adore la programmation."),
  new HumanMessage("Translate: I love building applications.")
];

const response = await model.invoke(conversation);
console.log(response);  // AIMessage("J'adore créer des applications.")
```
:::

### Stream

Most models can stream their output content while it is being generated. By
displaying output progressively, streaming significantly improves user
experience, particularly for longer responses.

Calling @[`stream()`][BaseChatModel.stream] returns an <Tooltip tip="An object that progressively provides access to each item of a collection, in order.">iterator</Tooltip>
that yields output chunks as they are produced. You can use a loop to process
each chunk in real-time:

:::python
<CodeGroup>
    ```python Basic text streaming
    for chunk in model.stream("Why do parrots have colorful feathers?"):
        print(chunk.text, end="|", flush=True)
    ```

    ```python Stream tool calls, reasoning, and other content
    for chunk in model.stream("What color is the sky?"):
        for block in chunk.content_blocks:
            if block["type"] == "reasoning" and (reasoning := block.get("reasoning")):
                print(f"Reasoning: {reasoning}")
            elif block["type"] == "tool_call_chunk":
                print(f"Tool call chunk: {block}")
            elif block["type"] == "text":
                print(block["text"])
            else:
                ...
    ```
</CodeGroup>
:::

:::js
<CodeGroup>
    ```typescript Basic text streaming
    const stream = await model.stream("Why do parrots have colorful feathers?");
    for await (const chunk of stream) {
      console.log(chunk.text)
    }
    ```

    ```typescript Stream tool calls, reasoning, and other content
    const stream = await model.stream("What color is the sky?");
    for await (const chunk of stream) {
      for (const block of chunk.contentBlocks) {
        if (block.type === "reasoning") {
          console.log(`Reasoning: ${block.reasoning}`);
        } else if (block.type === "tool_call_chunk") {
          console.log(`Tool call chunk: ${block}`);
        } else if (block.type === "text") {
          console.log(block.text);
        } else {
          ...
        }
      }
    }
    ```
</CodeGroup>
:::

As opposed to `invoke()`, which returns a single @[`AIMessage`][AIMessage] after
the model has finished generating its full response, `stream()` returns multiple
@[`AIMessageChunk`][AIMessageChunk] objects, each containing a portion of the
output text.

:::python
Importantly, each `AIMessageChunk` in a stream is designed to be gathered into a
full message via summation:

```python Construct AIMessage
full = None  # None | AIMessageChunk
for chunk in model.stream("What color is the sky?"):
    full = chunk if full is None else full + chunk
    print(full.text)

# The
# The sky
# The sky is
# The sky is typically
# The sky is typically blue
# ...

print(full.content_blocks)
# [{"type": "text", "text": "The sky is typically blue..."}]
```
:::

:::js
Importantly, each `AIMessageChunk` in a stream is designed to be gathered into a
full message using the `.concat()` method on `AIMessageChunk`.

```typescript Construct AIMessage
let full: AIMessageChunk | null = null;
for await (const chunk of stream) {
  full = full ? full.concat(chunk) : chunk;
  console.log(full.text);
}

// The
// The sky
// The sky is
// The sky is typically
// The sky is typically blue
// ...

console.log(full.contentBlocks);
// [{"type": "text", "text": "The sky is typically blue..."}]
```
:::

The resulting message can be treated the same as a message that was
generated with [`invoke()`](#invoke) - for example, it can be aggregated into a
message history and passed back to the model as conversational context.

<Warning>
    Streaming only works if all steps in the program know how to process an
    stream of chunks. For instance, an application that isn't streaming-capable
    would be one that needs to store the entire output in memory before it can
    be processed.
</Warning>
<Accordion title="Advanced streaming topics">
    <Accordion title='"Auto-Streaming" Chat Models'>
        LangChain simplifies streaming from chat models by automatically
        enabling streaming mode in certain cases, even when you're not
        explicitly calling the streaming methods. This is particularly useful
        when you use the non-streaming invoke method but still want to stream
        the entire application, including intermediate results from the chat
        model.

        In [LangGraph agents](./langchain-agents), for example, you can
        call `model.invoke()` within nodes, but LangChain will automatically
        delegate to streaming if running in a streaming mode.

        #### How it works

        When you `invoke()` a chat model, LangChain will automatically switch to
<<<<<<< HEAD
        an internal streaming mode if it detects that you are trying to stream
        the overall application. The result of the invocation will be the same
        as far as the code that was using invoke is concerned; however, while
        the chat model is being streamed, LangChain will take care of invoking
        `on_llm_new_token` events in LangChain's callback system.
        
=======
        an internal streaming mode if it detects that you are trying to stream the
        overall application. The result of the invocation will be the same as far as
        the code that was using invoke is concerned; however, while the chat model
        is being streamed, LangChain will take care of invoking `on_llm_new_token`
        events in LangChain's callback system.

>>>>>>> a1f7d4a3
        :::python
        Callback events allow LangGraph `stream()` and @[astream_events][`astream_events()`]
        to surface the chat model's output in real-time.
        :::
        :::js
        Callback events allow LangGraph `stream()` and @[BaseChatModel.streamEvents][`streamEvents()`]
        to surface the chat model's output in real-time.
        :::
    </Accordion>

<<<<<<< HEAD
<Accordion title='"Auto-Streaming" Chat Models'>
    <Note>
        This section requires some baseline knowledge of [callbacks]() and
        [events]().
    </Note>

    LangChain simplifies streaming from chat models by automatically enabling
    streaming mode in certain cases, even when you're not explicitly calling the
    streaming methods. This is particularly useful when you use the
    non-streaming invoke method but still want to stream the entire application,
    including intermediate results from the chat model.

    In [LangGraph agents](./langchain-agents), for example, you can
    call `model.invoke()` within nodes, but LangChain will automatically
    delegate to streaming if running in a streaming mode.

    #### How it works

    When you `invoke()` a chat model, LangChain will automatically switch to
    an internal streaming mode if it detects that you are trying to stream the
    overall application. The result of the invocation will be the same as far as
    the code that was using invoke is concerned; however, while the chat model
    is being streamed, LangChain will take care of invoking `on_llm_new_token`
    events in LangChain's callback system.
    
    :::python
    Callback events allow LangGraph `stream()` and
    @[`astream_events()`][BaseChatModel.astream_events] to surface the chat
    model's output in real-time.
    :::
    :::js
    Callback events allow LangGraph `stream()` and
    @[`streamEvents()`][BaseChatModel.streamEvents] to surface the chat model's
    output in real-time.
    :::
</Accordion>

    :::python
    LangChain chat models can also stream semantic events using `astream_events()`.

        This simplifies filtering based on event types and other metadata, and
        will aggregate the full message in the background. See below for an
        example.

    ```python
    async for event in model.astream_events("Hello"):

        if event["event"] == "on_chat_model_start":
            print(f"Input: {event['data']['input']}")

        elif event["event"] == "on_chat_model_stream":
            print(f"Token: {event['data']['chunk'].text}")

        elif event["event"] == "on_chat_model_end":
            print(f"Full message: {event['data']['output'].text}")

        else:
            pass
    ```
    ```txt
    Input: Hello
    Token: Hi
    Token:  there
    Token: !
    Token:  How
    Token:  can
    Token:  I
    ...
    Full message: Hi there! How can I help today?
    ```

        See the @[astream_events][`astream_events()`] reference for event types
        and other details.
        :::

        :::js
        LangChain chat models can also stream semantic events using
        `streamEvents()`.

    See the @[`astream_events()`][BaseChatModel.astream_events] reference for
    event types and other details.
=======
    <Accordion title="Streaming events">

    :::python
    LangChain chat models can also stream semantic events using `astream_events()`.

    This simplifies filtering based on event types and other metadata, and will
    aggregate the full message in the background. See below for an example.

    ```python
    async for event in model.astream_events("Hello"):

        if event["event"] == "on_chat_model_start":
            print(f"Input: {event['data']['input']}")

        elif event["event"] == "on_chat_model_stream":
            print(f"Token: {event['data']['chunk'].text}")

        elif event["event"] == "on_chat_model_end":
            print(f"Full message: {event['data']['output'].text}")

        else:
            pass
    ```
    ```txt
    Input: Hello
    Token: Hi
    Token:  there
    Token: !
    Token:  How
    Token:  can
    Token:  I
    ...
    Full message: Hi there! How can I help today?
    ```

    See the @[astream_events][`astream_events()`] reference for event types and other details.
>>>>>>> a1f7d4a3
    :::

    :::js
    LangChain chat models can also stream semantic events using [`streamEvents()`][BaseChatModel.streamEvents].

    This simplifies filtering based on event types and other metadata, and will
    aggregate the full message in the background. See below for an example.

    ```typescript
    const stream = await model.streamEvents("Hello");
    for await (const event of stream) {
      if (event.event === "on_chat_model_start") {
        console.log(`Input: ${event.data.input}`);
      } 
      if (event.event === "on_chat_model_stream") {
        console.log(`Token: ${event.data.chunk.text}`);
      } 
      if (event.event === "on_chat_model_end") {
        console.log(`Full message: ${event.data.output.text}`);
      }
    }
    ```
    ```txt
    Input: Hello
    Token: Hi
    Token:  there
    Token: !
    Token:  How
    Token:  can
    Token:  I
    ...
    Full message: Hi there! How can I help today?
    ```

    See the @[`streamEvents()`][BaseChatModel.streamEvents] reference for event
    types and other details.
    :::

    </Accordion>

</Accordion>

### Batch

<Note>
    This section describes a chat model method `batch()`, which parallelizes
    model calls client-side. It is distinct from batch APIs supported by
    inference providers.
</Note>

Batching a collection of independent requests to a model can significantly
improve performance, as the processing can be done in parallel:

:::python
```python Batch
responses = model.batch([
    "Why do parrots have colorful feathers?",
    "How do airplanes fly?",
    "What is quantum computing?"
])
for response in responses:
    print(response)
```

By default, @[`batch()`][BaseChatModel.batch] will only return the final output
for the entire batch. If you want to receive the output for each individual
input as it is finishes generating, you can stream results with
@[`batch_as_completed()`][BaseChatModel.batch_as_completed]:

```python Yield responses upon completion
for response in model.batch_as_completed([
    "Why do parrots have colorful feathers?",
    "How do airplanes fly?",
    "What is quantum computing?"
]):
    print(response)
```
<Note>
    When using `batch_as_completed()`, results may arrive out of order. Each
    includes the input index for matching to reconstruct the original order if
    needed.
</Note>

<Tip>
    When processing a large number of inputs using `batch()` or
    `batch_as_completed()`, you may want to control the maximum number of
    parallel calls. This can be done by setting the `max_concurrency` attribute
    in the `RunnableConfig` dictionary.

    ```python Batch with max concurrency
    model.batch(
        list_of_inputs,
        config={
            'max_concurrency': 5,  # Limit to 5 parallel calls
        }
    )
    ```

    See the @[`RunnableConfig`][RunnableConfig] reference for a full list of
    supported attributes.
</Tip>

For more details on batching, see the [reference](https://python.langchain.com/api_reference/core/language_models/langchain_core.language_models.chat_models.BaseChatModel.html#langchain_core.language_models.chat_models.BaseChatModel.batch).
:::

:::js
```typescript Batch
const responses = await model.batch([
  "Why do parrots have colorful feathers?",
  "How do airplanes fly?",
  "What is quantum computing?"
]);
for (const response of responses) {
  console.log(response);
}
```

<Tip>
<<<<<<< HEAD
    When processing a large number of inputs using `batch()`, you may want to
    control the maximum number of parallel calls. This can be done by setting
    the `maxConcurrency` attribute in the `RunnableConfig` dictionary.
    
=======
    When processing a large number of inputs using `batch()`, you may want to control the maximum number of
    parallel calls. This can be done by setting the `maxConcurrency` attribute in the `RunnableConfig` dictionary.

>>>>>>> a1f7d4a3
    ```typescript Batch with max concurrency
    model.batch(
        listOfInputs,
        {
            maxConcurrency: 5,  // Limit to 5 parallel calls
        }
    )
    ```

    See the @[`RunnableConfig`][RunnableConfig] reference for a full list of
    supported attributes.
</Tip>

For more details on batching, see the [reference](https://js.langchain.com/api_reference/core/language_models/langchain_core.language_models.chat_models.BaseChatModel.html#langchain_core.language_models.chat_models.BaseChatModel.batch).
:::


## Tool calling

Models can request to call tools that perform tasks such as fetching data from a
database, searching the web, or running code. Tools are pairings of:

1. A schema, including the name of the tool, a description, and/or argument
definitions (often a JSON schema)
2. A function or <Tooltip tip="A method that can suspend execution and resume at a later time">coroutine</Tooltip>
to execute.

<Note>
    You may hear the term `function calling`. We use this
    interchangeably with `tool calling`.
</Note>

:::python
To make tools that you have defined available for use by a model, you must bind
them using `bindTools()`. In subsequent invocations, the model can choose to
call any of the bound tools as needed.
:::

:::js
To make tools that you have defined available for use by a model, you must bind
them using `bindTools()`. In subsequent invocations, the model can choose to
call any of the bound tools as needed.
:::

Some model providers offer built-in tools that can be enabled via model
parameters. Check the respective [provider reference](./integrations/providers.mdx)
for details.

<Tip>

See the [tools guide](/oss/langchain-tools) for details and other options for
creating tools.

</Tip>

:::python
```python Binding user tools highlight={8}
from langchain_core.tools import tool

@tool
def get_weather(location: str) -> str:
    """Get the weather at a location."""
    return f"It's sunny in {location}."


model_with_tools = model.bind_tools([get_weather])

response = model_with_tools.invoke("What's the weather like in Boston?")
for tool_call in response.tool_calls:
    # View tool calls made by the model
    print(f"Tool: {tool_call['name']}")
    print(f"Args: {tool_call['args']}")
```
:::

:::js
```typescript Binding user tools highlight={17}
import { tool } from "langchain";
import { z } from "zod";
import { ChatOpenAI } from "@langchain/openai";

const getWeather = tool(
  (input) => {
    return `It's sunny in ${input.location}.`
  },
  {
    name: "get_weather",
    description: "Get the weather at a location.",
    schema: z.object({
      location: z.string().describe("The location to get the weather for")
    })
  }
)

const model = new ChatOpenAI({ model: "gpt-4o" })
const modelWithTools = model.bindTools([getWeather])

const response = await modelWithTools.invoke("What's the weather like in Boston?")
const toolCalls = response.tool_calls || []
for (const tool_call of toolCalls) {
  // View tool calls made by the model
  console.log(`Tool: ${tool_call.name}`);
  console.log(`Args: ${tool_call.args}`);
}
```
:::

When binding user-defined tools, the model's response includes a **request** to
execute a tool. It is up to you to perform the requested action and return the
result back to the model for use in subsequent reasoning.

Below, we show some common ways you can get use tool calling.

:::python
<AccordionGroup>
    <Accordion title="Tool execution loop" icon="arrow-rotate-right">
        When a model returns tool calls, you need to execute the tools and pass
        the results back to the model. This creates a conversation loop where
        the model can use tool results to generate its final response.

        ```python Tool execution loop
        # Bind (potentially multiple) tools to the model
        model_with_tools = model.bind_tools([get_weather])

        # Step 1: Model generates tool calls
        messages = [{"role": "user", "content": "What's the weather in Boston?"}]
        ai_msg = model_with_tools.invoke(messages)
        messages.append(ai_msg)

        # Step 2: Execute tools and collect results
        for tool_call in ai_msg.tool_calls:
            # Execute the tool with the generated arguments
            tool_result = get_weather.invoke(tool_call)
            messages.append(tool_result)

        # Step 3: Pass results back to model for final response
        final_response = model_with_tools.invoke(messages)
        print(final_response.text)
        # "The current weather in Boston is 72°F and sunny."
        ```

        Each `ToolMessage` returned by the tool includes a `tool_call_id` that
        matches the original tool call, helping the model correlate results with
        requests.
    </Accordion>

    <Accordion title="Forcing tool calls" icon="asterisk">

        By default, the model has the freedom to choose which bound tool to use
        based on the user's input. However, you might want to force choosing a
        tool, ensuring the model uses either a particular tool or *any* tool
        from a given list:

        <CodeGroup>
        ```python Force use of any tool
        model_with_tools = model.bind_tools([tool_1], tool_choice="any")
        ```

        ```python Force use of specific tools
        model_with_tools = model.bind_tools([tool_1], tool_choice="tool_1")
        ```
        </CodeGroup>
    </Accordion>

    <Accordion title="Parallel tool calls" icon="layer-group">
        Many models support calling multiple tools in parallel when appropriate.
        This allows the model to gather information from different sources
        simultaneously.

        ```python Parallel tool calls
        model_with_tools = model.bind_tools([get_weather])

        response = model_with_tools.invoke(
            "What's the weather in Boston and Tokyo?"
        )

        # The model may generate multiple tool calls
        print(response.tool_calls)
        # [
        #   {'name': 'get_weather', 'args': {'location': 'Boston'}, 'id': 'call_1'},
        #   {'name': 'get_time', 'args': {'location': 'Tokyo'}, 'id': 'call_2'}
        # ]

        # Execute all tools (can be done in parallel with async)
        results = []
        for tool_call in response.tool_calls:
            if tool_call['name'] == 'get_weather':
                result = get_weather.invoke(tool_call)
            ...
            results.append(result)
        ```

        The model intelligently determines when parallel execution is
        appropriate based on the independence of the requested operations.
    </Accordion>

    <Accordion title="Streaming tool calls" icon="rss">
        When streaming responses, tool calls are progressively built through
        `ToolCallChunk`. This allows you to see tool calls as they're being
        generated rather than waiting for the complete response.

        ```python Streaming tool calls
        for chunk in model_with_tools.stream(
            "What's the weather in Boston and Tokyo?"
        ):
            # Tool call chunks arrive progressively
            if chunk.tool_call_chunks:
                for tool_chunk in chunk.tool_call_chunks:
                    print(f"Tool: {tool_chunk.get('name', '')}")
                    print(f"Args: {tool_chunk.get('args', '')}")

        # Output:
        # Tool: get_weather            # Loop 1
        # Args:
        # Tool:                        # Loop 2
        # Args: {"loc
        # Tool:                        # Loop 3
        # Args: ation": "BOS"}
        # Tool: get_time               # Loop 4
        # Args:
        # Tool:                        # Loop 5
        # Args: {"timezone": "Tokyo"}
        ```

        You can accumulate chunks to build complete tool calls:

        ```python Accumulate tool calls
        gathered = None
        for chunk in model_with_tools.stream("What's the weather in Boston?"):
            gathered = chunk if gathered is None else gathered + chunk
            print(gathered.content_blocks)
        ```
    </Accordion>
</AccordionGroup>
:::

:::js
<AccordionGroup>
    <Accordion title="Tool execution loop" icon="arrow-rotate-right">
        When a model returns tool calls, you need to execute the tools and pass
        the results back to the model. This creates a conversation loop where
        the model can use tool results to generate its final response.

        ```typescript Tool execution loop
        //  Bind (potentially multiple) tools to the model
        const modelWithTools = model.bindTools([get_weather])

        // Step 1: Model generates tool calls
        const messages = [{"role": "user", "content": "What's the weather in Boston?"}]
        const response = await modelWithTools.invoke(messages)
        messages.push(response)

        // Step 2: Execute tools and collect results
        for (const tool_call of response.tool_calls || []) {
          // Execute the tool with the generated arguments
          const tool_result = await get_weather.invoke(tool_call)
          messages.push(tool_result)
        }

        // Step 3: Pass results back to model for final response
        const final_response = await modelWithTools.invoke(messages)
        console.log(final_response.text)
        // "The current weather in Boston is 72°F and sunny."
        ```

        Each `ToolMessage` returned by the tool includes a `tool_call_id` that
        matches the original tool call, helping the model correlate results with
        requests.
    </Accordion>

    <Accordion title="Forcing tool calls" icon="asterisk">

        By default, the model has the freedom to choose which bound tool to use
        based on the user's input. However, you might want to force choosing a
        tool, ensuring the model uses either a particular tool or *any* tool
        from a given list:

        <CodeGroup>
        ```typescript Force use of any tool
        const modelWithTools = model.bindTools([tool_1], { toolChoice: "any" })
        ```

        ```typescript Force use of specific tools
        const modelWithTools = model.bindTools([tool_1], { toolChoice: "tool_1" })
        ```
        </CodeGroup>
    </Accordion>

    <Accordion title="Parallel tool calls" icon="layer-group">
        Many models support calling multiple tools in parallel when appropriate.
        This allows the model to gather information from different sources
        simultaneously.

        ```typescript Parallel tool calls
        const modelWithTools = model.bind_tools([get_weather])

        const response = await modelWithTools.invoke(
          "What's the weather in Boston and Tokyo?"
        )

        // The model may generate multiple tool calls
        console.log(response.tool_calls)
        // [
        //   { name: 'get_weather', args: { location: 'Boston' }, id: 'call_1' },
        //   { name: 'get_time', args: { location: 'Tokyo' }, id: 'call_2' }
        // ]

        // Execute all tools (can be done in parallel with async)
        const results = []
        for (const tool_call of response.tool_calls || []) {
          if (tool_call.name === 'get_weather') {
            const result = await get_weather.invoke(tool_call)
            results.push(result)
          }
        }
        ```

        The model intelligently determines when parallel execution is
        appropriate based on the independence of the requested operations.
    </Accordion>

    <Accordion title="Streaming tool calls" icon="rss">
        When streaming responses, tool calls are progressively built through
        `ToolCallChunk`. This allows you to see tool calls as they're being
        generated rather than waiting for the complete response.

        ```typescript Streaming tool calls
        const stream = await modelWithTools.stream(
          "What's the weather in Boston and Tokyo?"
        )
        for await (const chunk of stream) {
          // Tool call chunks arrive progressively
          if (chunk.tool_call_chunks) {
            for (const tool_chunk of chunk.tool_call_chunks) {
              console.log(`Tool: ${tool_chunk.get('name', '')}`)
              console.log(`Args: ${tool_chunk.get('args', '')}`)
            }
          }
        }

        // Output:
        // Tool: get_weather
        // Args:
        // Tool:
        // Args: {"loc
        // Tool:
        // Args: ation": "BOS"}
        // Tool: get_time
        // Args:
        // Tool:
        // Args: {"timezone": "Tokyo"}
        ```

        You can accumulate chunks to build complete tool calls:

        ```typescript Accumulate tool calls
        let full: AIMessageChunk | null = null
        const stream = await modelWithTools.stream("What's the weather in Boston?")
        for await (const chunk of stream) {
          full = full ? full.concat(chunk) : chunk
          console.log(full.contentBlocks)
        }
        ```
    </Accordion>
</AccordionGroup>
:::

## Structured outputs

Models can be requested to provide their response in a format matching a given
schema. This is useful for ensuring the output can be easily parsed and used in
subsequent processing. LangChain supports multiple schema types and methods
for enforcing structured outputs.

:::python
<Tabs>
    <Tab title="Pydantic">
        [Pydantic models](https://docs.pydantic.dev/latest/concepts/models/#basic-model-usage)
        provide the richest feature set with field validation, descriptions, and
        nested structures.

        ```python
        from pydantic import BaseModel, Field

        class Movie(BaseModel):
            """A movie with details."""
            title: str = Field(..., description="The title of the movie")
            year: int = Field(..., description="The year the movie was released")
            director: str = Field(..., description="The director of the movie")
            rating: float = Field(..., description="The movie's rating out of 10")

        model_with_structure = model.with_structured_output(Movie)
        response = model_with_structure.invoke("Provide details about the movie Inception")
        print(response)  # Movie(title="Inception", year=2010, director="Christopher Nolan", rating=8.8)
        ```
    </Tab>
    <Tab title="TypedDict">
        `TypedDict` provides a simpler alternative using Python's built-in
        typing, ideal when you don't need runtime validation.

        ```python
        from typing_extensions import TypedDict, Annotated

        class MovieDict(TypedDict):
            """A movie with details."""
            title: Annotated[str, ..., "The title of the movie"]
            year: Annotated[int, ..., "The year the movie was released"]
            director: Annotated[str, ..., "The director of the movie"]
            rating: Annotated[float, ..., "The movie's rating out of 10"]

        model_with_structure = model.with_structured_output(MovieDict)
        response = model_with_structure.invoke("Provide details about the movie Inception")
        print(response)  # {'title': 'Inception', 'year': 2010, 'director': 'Christopher Nolan', 'rating': 8.8}
        ```
    </Tab>
    <Tab title="JSON Schema">
        For maximum control or interoperability, you can provide a raw JSON
        Schema.

        ```python
        import json

        json_schema = {
            "title": "Movie",
            "description": "A movie with details",
            "type": "object",
            "properties": {
                "title": {
                    "type": "string",
                    "description": "The title of the movie"
                },
                "year": {
                    "type": "integer",
                    "description": "The year the movie was released"
                },
                "director": {
                    "type": "string",
                    "description": "The director of the movie"
                },
                "rating": {
                    "type": "number",
                    "description": "The movie's rating out of 10"
                }
            },
            "required": ["title", "year", "director", "rating"]
        }

        model_with_structure = model.with_structured_output(
            json_schema,
            method="json_schema",
        )
        response = model_with_structure.invoke("Provide details about the movie Inception")
        print(response)  # {'title': 'Inception', 'year': 2010, ...}
        ```
    </Tab>
</Tabs>
:::

:::js
<Tabs>
    <Tab title="Zod">
        A [zod schema](https://zod.dev/) is the preferred method of defining an
        output schema. Note that when a zod schema is provided, the model output
        will also be validated against the schema using zod's parse methods.

        ```typescript
        import { z } from "zod";

        const Movie = z.object({
          title: z.string().describe("The title of the movie"),
          year: z.number().describe("The year the movie was released"),
          director: z.string().describe("The director of the movie"),
          rating: z.number().describe("The movie's rating out of 10"),
        });

        const modelWithStructure = model.withStructuredOutput(Movie);

        const response = await modelWithStructure.invoke("Provide details about the movie Inception");
        console.log(response);
        // {
        //     title: "Inception",
        //     year: 2010,
        //     director: "Christopher Nolan",
        //     rating: 8.8,
        // }
        ```
    </Tab>
    <Tab title="JSON Schema">
        For maximum control or interoperability, you can provide a raw JSON
        Schema.

        ```typescript
        const jsonSchema = {
          "title": "Movie",
          "description": "A movie with details",
          "type": "object",
          "properties": {
            "title": {
              "type": "string",
              "description": "The title of the movie"
            },
            "year": {
              "type": "integer",
              "description": "The year the movie was released"
            },
            "director": {
              "type": "string",
              "description": "The director of the movie"
            },
            "rating": {
              "type": "number",
              "description": "The movie's rating out of 10"
            }
          },
          "required": ["title", "year", "director", "rating"]
        }

        const modelWithStructure = model.withStructuredOutput(
          jsonSchema, 
          { method: "jsonSchema" }
        )

        const response = await modelWithStructure.invoke("Provide details about the movie Inception")
        console.log(response)  // {'title': 'Inception', 'year': 2010, ...}
        ```
    </Tab>
</Tabs>
:::

:::python
<Note>
    **Key considerations for structured outputs:**

    - **Method parameter**: Some providers support different methods
    (`'json_schema'`, `'function_calling'`, `'json_mode'`)
    - **Include raw**: Use `include_raw=True` to get both the parsed output and
    the raw AI message
    - **Validation**: Pydantic models provide automatic validation, while
    `TypedDict` and JSON Schema require manual validation
</Note>
:::

:::js
<Note>
    **Key considerations for structured outputs:**

    - **Method parameter**: Some providers support different methods
    (`'jsonSchema'`, `'functionCalling'`, `'jsonMode'`)
    - **Include raw**: Use `includeRaw=true` to get both the parsed output and
    the raw AI message
    - **Validation**: Zod models provide automatic validation, while
    JSON Schema requires manual validation
</Note>
:::

<Accordion title="Example: Message output alongside parsed structure">

It can be useful to return the raw `AIMessage` object alongside the parsed
representation to access response metadata such as [token counts](#token-usage):

:::python
```python highlight={10}
from pydantic import BaseModel, Field

class Movie(BaseModel):
    """A movie with details."""
    title: str = Field(..., description="The title of the movie")
    year: int = Field(..., description="The year the movie was released")
    director: str = Field(..., description="The director of the movie")
    rating: float = Field(..., description="The movie's rating out of 10")

model_with_structure = model.with_structured_output(Movie, include_raw=True)
response = model_with_structure.invoke("Provide details about the movie Inception")
response
# {
#     "raw": AIMessage(...),
#     "parsed": Movie(title=..., year=..., ...),
#     "parsing_error": None,
# }
```
:::

:::js
```typescript highlight={10}
import { z } from "zod";

const Movie = z.object({
  title: z.string().describe("The title of the movie"),
  year: z.number().describe("The year the movie was released"),
  director: z.string().describe("The director of the movie"),
  rating: z.number().describe("The movie's rating out of 10"),
});

const modelWithStructure = model.withStructuredOutput(Movie, { includeRaw: true });

const response = await modelWithStructure.invoke("Provide details about the movie Inception");
console.log(response);
// {
//     raw: AIMessage { ... },
//     parsed: { title: "Inception", ... }
// }
```
:::

</Accordion>

<Accordion title="Example: Nested structures">

:::python
<CodeGroup>
    ```python Pydantic BaseModel
    from pydantic import BaseModel, Field

    class Actor(BaseModel):
        name: str
        role: str

    class MovieDetails(BaseModel):
        title: str
        year: int
        cast: list[Actor]
        genres: list[str]
        budget: float | None = Field(None, description="Budget in millions USD")

    model_with_structure = model.with_structured_output(MovieDetails)
    ```

    ```python TypedDict
    from typing_extensions import Annotated, TypedDict

    class Actor(TypedDict):
        name: str
        role: str

    class MovieDetails(TypedDict):
        title: str
        year: int
        cast: list[Actor]
        genres: list[str]
        budget: Annotated[float | None, ..., "Budget in millions USD"]

    model_with_structure = model.with_structured_output(MovieDetails)
    ```
</CodeGroup>
:::

:::js
```typescript
import { z } from "zod";

const Actor = z.object({
  name: str
  role: z.string(),
});

const MovieDetails = z.object({
  title: z.string(),
  year: z.number(),
  cast: z.array(Actor),
  genres: z.array(z.string()),
  budget: z.number().nullable().describe("Budget in millions USD"),
});

const modelWithStructure = model.withStructuredOutput(MovieDetails);
```
:::
</Accordion>


## Supported models

LangChain supports all major model providers, including OpenAI, Anthropic,
Google, Azure, AWS Bedrock, and more. Each provider offers a variety of models
with different capabilities. For a full list of supported models in LangChain,
see the [integrations page](./integrations/providers).

## Advanced configuration

### Multimodal

Certain models can process and return non-textual data such as images, audio,
and video. You can pass non-textual data to a model by providing
[content blocks](./langchain-messages.mdx#content).

<Tip>
All LangChain chat models with underlying multimodal capabilities support:

1. Data in the cross-provider standard format (shown below)
2. OpenAI [chat completions](https://platform.openai.com/docs/guides/images-vision?api-mode=chat) format
3. Any format that is native to that specific provider (e.g., Anthropic models
accept Anthropic native format)
</Tip>

:::python
<CodeGroup>
    ```python Image input
    # From URL
    response = model.invoke([
        {"type": "text", "text": "Describe the content of this image."},
        {"type": "image", "url": "https://example.com/path/to/image.jpg"},
    ])

    # From base64 data
    response = model.invoke([
        {"type": "text", "text": "Describe the content of this image."},
        {
            "type": "image",
            "base64": "AAAAIGZ0eXBtcDQyAAAAAGlzb21tcDQyAAACAGlzb2...",
            "mime_type": "image/jpeg",
        },
    ])

    # From provider-managed File ID
    response = model.invoke([
        {"type": "text", "text": "Describe the content of this image."},
        {"type": "image", "file_id": "file-abc123"},
    ])
    ```

    ```python PDF document input
    # From URL
    response = model.invoke([
        {"type": "text", "text": "Describe the content of this document."},
        {"type": "file", "url": "https://example.com/path/to/document.pdf"},
    ])

    # From base64 data
    response = model.invoke([
        {"type": "text", "text": "Describe the content of this document."},
        {
            "type": "file",
            "base64": "AAAAIGZ0eXBtcDQyAAAAAGlzb21tcDQyAAACAGlzb2...",
            "mime_type": "application/pdf",
        },
    ])

    # From provider-managed File ID
    response = model.invoke([
        {"type": "text", "text": "Describe the content of this document."},
        {"type": "file", "file_id": "file-abc123"},
    ])
    ```

    ```python Audio input
    # From base64 data
    response = model.invoke([
        {"type": "text", "text": "Describe the content of this audio."},
        {
            "type": "audio",
            "base64": "AAAAIGZ0eXBtcDQyAAAAAGlzb21tcDQyAAACAGlzb2...",
            "mime_type": "audio/wav",
        },
    ])

    # From provider-managed File ID
    response = model.invoke([
        {"type": "text", "text": "Describe the content of this audio."},
        {"type": "audio", "file_id": "file-abc123"},
    ])
    ```

    ```python Video input
    # From base64 data
    response = model.invoke([
        {"type": "text", "text": "Describe the content of this video."},
        {
            "type": "video",
            "base64": "AAAAIGZ0eXBtcDQyAAAAAGlzb21tcDQyAAACAGlzb2...",
            "mime_type": "video/mp4",
        },
    ])

    # From provider-managed File ID
    response = model.invoke([
        {"type": "text", "text": "Describe the content of this video."},
        {"type": "video", "file_id": "file-abc123"},
    ])
    ```
</CodeGroup>
:::

:::js
<CodeGroup>
    ```typescript Image input
    // From URL
    const response = await model.invoke([
      { type: "text", text: "Describe the content of this image." },
      { type: "image", url: "https://example.com/path/to/image.jpg" },
    ])

    // From base64 data
    const response = await model.invoke([
      { type: "text", text: "Describe the content of this image." },
      {
        type: "image",
        data: "AAAAIGZ0eXBtcDQyAAAAAGlzb21tcDQyAAACAGlzb2...",
        mimeType: "image/jpeg",
      },
    ])

    // From provider-managed File ID
    const response = await model.invoke([
      { type: "text", text: "Describe the content of this image." },
      { type: "image", fileId: "file-abc123" },
    ])
    ```

    ```typescript PDF document input
    // From URL
    const response = await model.invoke([
      { type: "text", text: "Describe the content of this document." },
      { type: "file", url: "https://example.com/path/to/document.pdf" },
    ])

    // From base64 data
    const response = await model.invoke([
      { type: "text", text: "Describe the content of this document." },
      {
        type: "file",
        data: "AAAAIGZ0eXBtcDQyAAAAAGlzb21tcDQyAAACAGlzb2...",
        mimeType: "application/pdf",
      },
    ])

    // From provider-managed File ID
    const response = await model.invoke([
      { type: "text", text: "Describe the content of this document." },
      { type: "file", fileId: "file-abc123" },
    ])
    ```

    ```typescript Audio input
    // From base64 data
    const response = await model.invoke([
      { type: "text", text: "Describe the content of this audio." },
      {
        type: "audio",
        data: "AAAAIGZ0eXBtcDQyAAAAAGlzb21tcDQyAAACAGlzb2...",
        mimeType: "audio/wav",
      },
    ])

    // From provider-managed File ID
    const response = await model.invoke([
      { type: "text", text: "Describe the content of this audio." },
      { type: "audio", fileId: "file-abc123" },
    ])
    ```

    ```typescript Video input
    // From base64 data
    const response = await model.invoke([
      { type: "text", text: "Describe the content of this video." },
      {
        type: "video",
        data: "AAAAIGZ0eXBtcDQyAAAAAGlzb21tcDQyAAACAGlzb2...",
        mimeType: "video/mp4",
      },
    ])

    // From provider-managed File ID
    const response = await model.invoke([
      { type: "text", text: "Describe the content of this video." },
      { type: "video", fileId: "file-abc123" },
    ])
    ```
</CodeGroup>
:::

Some models can also return multimodal data as part of their response. In such
cases, the resulting `AIMessage` will have content blocks with multimodal types.

:::python
```python Multimodal output
response = model.invoke("Create a picture of a cat")
print(response.content_blocks)
# [
#     {"type": "text", "text": "Here's a picture of a cat"},
#     {"type": "image", "base64": "...", "mime_type": "image/jpeg"},
# ]
```
:::

:::js
```typescript Multimodal output
const response = await model.invoke("Create a picture of a cat");
console.log(response.contentBlocks);
// [
//   { type: "text", text: "Here's a picture of a cat" },
//   { type: "image", data: "...", mimeType: "image/jpeg" },
// ]
```
:::

See the [integrations page](./integrations/providers) for details on specific
providers.

### Reasoning

Newer models are capable of performing multi-step reasoning to arrive at a
conclusion. This involves breaking down complex problems into smaller, more
manageable steps.

If supported by the underlying model, you can surface this reasoning process to
better understand how the model arrived at its final answer.

:::python
<CodeGroup>
    ```python Stream reasoning output
    for chunk in model.stream("Why do parrots have colorful feathers?"):
        reasoning_steps = [r for r in chunk.content_blocks if r["type"] == "reasoning"]
        print(reasoning_steps if reasoning_steps else chunk.text)
    ```

    ```python Complete reasoning output
    response = model.invoke("Why do parrots have colorful feathers?")
    reasoning_steps = [b for b in response.content_blocks if b["type"] == "reasoning"]
    print(" ".join(step["reasoning"] for step in reasoning_steps))
    ```
</CodeGroup>
:::

:::js
<CodeGroup>
    ```typescript Stream reasoning output
    const stream = model.stream("Why do parrots have colorful feathers?");
    for await (const chunk of stream) {
      const reasoningSteps = chunk.contentBlocks.filter(b => b.type === "reasoning");
      console.log(reasoningSteps.length > 0 ? reasoningSteps : chunk.text);
    }
    ```

    ```typescript Complete reasoning output
    const response = await model.invoke("Why do parrots have colorful feathers?");
    const reasoningSteps = response.contentBlocks.filter(b => b.type === "reasoning");
    console.log(reasoningSteps.map(step => step.reasoning).join(" "));
    ```
</CodeGroup>
:::

Depending on the model, you can sometimes specify the level of effort it should
put into reasoning. Alternatively, you can request that the model turn off
reasoning entirely. This may take the form of categorical "tiers" of reasoning
(e.g., `'low'` or `'high'`) or integer token budgets.

For details, see the relevant chat model in the
[integrations page](./integrations/providers).


### Local models

LangChain supports running models locally on your own hardware. This is useful
for scenarios where data privacy is critical, or when you want to avoid the cost
of using a cloud-based model.

[Ollama](./integrations/providers/ollama.mdx) is one of the easiest ways to run
models locally. See the full list of local integrations on the
[integrations page](./integrations/providers).

### Caching

Chat model APIs can be slow and expensive to call. To help mitigate this,
LangChain provides an optional caching layer for chat model integrations.

:::python
<Accordion title="Enable caching for your model" icon="database">

    By default, caching is disabled. To enable it, import:

    ```python
    from langchain_core.globals import set_llm_cache
    ```

    Next, choose a cache:

    <AccordionGroup>
        <Accordion title="In Memory Cache" icon="memory">
            An ephemeral cache that stores model calls in memory. Wiped when
            your environment restarts. Not shared across processes.

            ```python InMemoryCache
            from langchain_core.caches import InMemoryCache

            set_llm_cache(InMemoryCache())

            response = model.invoke("Tell me a joke")
            response = model.invoke("Tell me a joke")  # Fast, from cache
            ```
        </Accordion>

        <Accordion title="SQLite Cache" icon="database">
            Uses a SQLite database to store responses, and will last across
            process restarts

            ```python SQLite Cache
            # We can do the same thing with a SQLite cache
            from langchain_community.cache import SQLiteCache

            set_llm_cache(SQLiteCache(database_path=".langchain.db"))

            response = model.invoke("Tell me a joke")
            response = model.invoke("Tell me a joke")  # Fast, from cache
            ```
        </Accordion>
    </AccordionGroup>

</Accordion>
:::

:::js
<Accordion title="Enable caching for your model" icon="database">

    To enable caching, you can provide a cache object when initializing the
    model:

    <AccordionGroup>
        <Accordion title="In Memory Cache" icon="memory">
            An ephemeral cache that stores model calls in memory. Wiped when
            your environment restarts. Not shared across processes.

            ```typescript InMemoryCache
            import { InMemoryCache } from "@langchain/core";
            import { ChatOpenAI } from "@langchain/openai";

            const model = new ChatOpenAI({
              model: "gpt-4o",
              cache: new InMemoryCache(),
            });

            const response = await model.invoke("Tell me a joke");
            const response = await model.invoke("Tell me a joke");  // Fast, from cache
            ```
        </Accordion>
    </AccordionGroup>

</Accordion>
:::

:::python
### Rate limiting

Many chat model providers impose a limit on the number of invocations that can
be made in a given time period. If you hit a rate limit, you will typically
receive a rate limit error response from the provider, and will need to wait
before making more requests.

To help manage rate limits, chat model integrations accept a `rate_limiter`
parameter that can be provided during initialization to control the rate at
which requests are made.

<Accordion title="Initialize and use a rate limiter" icon="gauge-high">
    LangChain in comes with (an optional) built-in in memory rate limiter. This
    limiter is thread safe and can be shared by multiple threads in the same
    process.

    ```python Define a rate limiter highlight={12}
        from langchain_core.rate_limiters import InMemoryRateLimiter

        rate_limiter = InMemoryRateLimiter(
            requests_per_second=0.1,  # 1 request every 10s
            check_every_n_seconds=0.1,  # Check every 100ms whether allowed to make a request
            max_bucket_size=10,  # Controls the maximum burst size.
        )

        model = init_chat_model(
            model="gpt-5",
            model_provider="openai",
            rate_limiter=rate_limiter
        )
    ```

    <Warning>
        The provided rate limiter can only limit the number of requests per unit
        time. It will not help if you need to also limit based on the size of
        the requests.
    </Warning>
</Accordion>
:::

### Base URL or proxy

For many chat model integrations, you can configure the base URL for API
requests, which allows you to use model providers that have OpenAI-compatible
APIs or to use a proxy server.

<Accordion title="Base URL" icon="link">

:::python
Many model providers offer OpenAI-compatible APIs (e.g.,
[Together AI](https://www.together.ai/),
[vLLM](https://github.com/vllm-project/vllm)). You can use `init_chat_model`
with these providers by specifying the appropriate `base_url` parameter:

```python
model = init_chat_model(
    model="MODEL_NAME",
    model_provider="openai",
    base_url="BASE_URL",
    api_key="YOUR_API_KEY",
)
```
:::

:::js
Many model providers offer OpenAI-compatible APIs (e.g.,
[Together AI](https://www.together.ai/),
[vLLM](https://github.com/vllm-project/vllm)). You can use `initChatModel`
with these providers by specifying the appropriate `base_url` parameter:

```python
model = initChatModel(
  "MODEL_NAME",
  {
    modelProvider: "openai",
    baseUrl: "BASE_URL",
    apiKey: "YOUR_API_KEY",
  }
)
```
:::

<Note>
    When using direct chat model class instantiation, the parameter name may
    vary by provider. Check the respective
    [reference](/oss/integrations/providers) for details.
</Note>
</Accordion>

:::python
<Accordion title="Proxy configuration" icon="shield">

For deployments requiring HTTP proxies, some model integrations support proxy
configuration:

```python
from langchain_openai import ChatOpenAI

model = ChatOpenAI(
    model="gpt-4o",
    openai_proxy="http://proxy.example.com:8080"
)
```

<Note>
    Proxy support varies by integration. Check the specific model provider's
    [reference](/oss/integrations/providers) for proxy configuration options.
</Note>

</Accordion>
:::

:::python
### Log probabilities

Certain models can be configured to return token-level log probabilities
representing the likelihood of a given token. Accessing them is as simple as
setting the `logprobs` parameter when initializing a model:

```python Log probs
model = init_chat_model(
    model="gpt-4o",
    model_provider="openai"
).bind(logprobs=True)

response = model.invoke("Why do parrots talk?")
print(response.response_metadata["logprobs"])
```
:::

### Token usage

A number of model providers return token usage information as part of the
invocation response. When available, this information will be included on the
`AIMessage` objects produced by the corresponding model. For more details, see
the [messages](./langchain-messages) guide.

<Note>

Some provider APIs, notably OpenAI and Azure OpenAI chat completions, require
users opt-in to receiving token usage data in streaming contexts. See
[this section](/oss/integrations/chat/openai#streaming-usage-metadata) of the
integration guide for details.

</Note>

You can track aggregate token counts across models in an application using
either a callback or context manager, as shown below:

:::python
<Tabs>
<Tab title="Callback handler">
```python Callback handler
from langchain.chat_models import init_chat_model
from langchain_core.callbacks import UsageMetadataCallbackHandler

llm_1 = init_chat_model(model="openai:gpt-4o-mini")
llm_2 = init_chat_model(model="anthropic:claude-3-5-haiku-latest")

callback = UsageMetadataCallbackHandler()
result_1 = llm_1.invoke("Hello", config={"callbacks": [callback]})
result_2 = llm_2.invoke("Hello", config={"callbacks": [callback]})
callback.usage_metadata
```
```
{
    'gpt-4o-mini-2024-07-18': {
        'input_tokens': 8,
        'output_tokens': 10,
        'total_tokens': 18,
        'input_token_details': {'audio': 0, 'cache_read': 0},
        'output_token_details': {'audio': 0, 'reasoning': 0}},
        'claude-3-5-haiku-20241022': {'input_tokens': 8,
        'output_tokens': 21,
        'total_tokens': 29,
        'input_token_details': {'cache_read': 0, 'cache_creation': 0}
    }
}
```
</Tab>
<Tab title="Context manager">
```python Context manager
from langchain.chat_models import init_chat_model
from langchain_core.callbacks import get_usage_metadata_callback

llm_1 = init_chat_model(model="openai:gpt-4o-mini")
llm_2 = init_chat_model(model="anthropic:claude-3-5-haiku-latest")

with get_usage_metadata_callback() as cb:
    llm_1.invoke("Hello")
    llm_2.invoke("Hello")
    print(cb.usage_metadata)
```
```
{
    'gpt-4o-mini-2024-07-18': {
        'input_tokens': 8,
        'output_tokens': 10,
        'total_tokens': 18,
        'input_token_details': {'audio': 0, 'cache_read': 0},
        'output_token_details': {'audio': 0, 'reasoning': 0}},
        'claude-3-5-haiku-20241022': {'input_tokens': 8,
        'output_tokens': 21,
        'total_tokens': 29,
        'input_token_details': {'cache_read': 0, 'cache_creation': 0}
    }
}
```
</Tab>
</Tabs>
:::

### Invocation config

:::python
When invoking a model, you can pass additional configuration through the
`config` parameter using a @[`RunnableConfig`][RunnableConfig] dictionary. This
provides run-time control over execution behavior, callbacks, and metadata
tracking.
:::

:::js
When invoking a model, you can pass additional configuration through the
`config` parameter using a @[`RunnableConfig`][RunnableConfig] object. This
provides run-time control over execution behavior, callbacks, and metadata
tracking.
:::

Common configuration options include:

:::python
```python Invocation with config
response = model.invoke(
    "Tell me a joke",
    config={
        "run_name": "joke_generation",      # Custom name for this run
        "tags": ["humor", "demo"],          # Tags for categorization
        "metadata": {"user_id": "123"},     # Custom metadata
        "callbacks": [my_callback_handler], # Callback handlers
    }
)
```
:::

:::js
```typescript Invocation with config
const response = await model.invoke(
    "Tell me a joke",
    {
        runName: "joke_generation",      // Custom name for this run
        tags: ["humor", "demo"],          // Tags for categorization
        metadata: {"user_id": "123"},     // Custom metadata
        callbacks: [my_callback_handler], // Callback handlers
    }
)
```
:::

:::python
<Accordion title="Key configuration attributes">
    <ParamField body="run_name" type="string">
        Identifies this specific invocation in logs and traces. Not inherited by
        sub-calls.
    </ParamField>

    <ParamField body="tags" type="string[]">
        Labels inherited by all sub-calls for filtering and organization in
        debugging tools.
    </ParamField>

    <ParamField body="metadata" type="object">
        Custom key-value pairs for tracking additional context, inherited by all
        sub-calls.
    </ParamField>

    <ParamField body="max_concurrency" type="number">
        Controls the maximum number of parallel calls when using `batch()` or
        `batch_as_completed()`.
    </ParamField>

    <ParamField body="callbacks" type="array">
        Handlers for monitoring and responding to events during execution. See
        [callbacks]() for details.
    </ParamField>

    <ParamField body="recursion_limit" type="number">
        Maximum recursion depth for chains to prevent infinite loops in complex
        pipelines.
    </ParamField>
</Accordion>
:::

:::js
<Accordion title="Key configuration attributes">
    <ParamField body="runName" type="string">
        Identifies this specific invocation in logs and traces. Not inherited by
        sub-calls.
    </ParamField>

    <ParamField body="tags" type="string[]">
        Labels inherited by all sub-calls for filtering and organization in
        debugging tools.
    </ParamField>

    <ParamField body="metadata" type="object">
        Custom key-value pairs for tracking additional context, inherited by all
        sub-calls.
    </ParamField>

    <ParamField body="maxConcurrency" type="number">
        Controls the maximum number of parallel calls when using `batch()`.
    </ParamField>

    <ParamField body="callbacks" type="CallbackHandler[]">
        Handlers for monitoring and responding to events during execution. See
        [callbacks]() for details.
    </ParamField>

    <ParamField body="recursion_limit" type="number">
        Maximum recursion depth for chains to prevent infinite loops in complex
        pipelines.
    </ParamField>
</Accordion>
:::

These configuration values are particularly useful when:
- Debugging with [LangSmith](https://docs.smith.langchain.com/) tracing
- Implementing custom logging or monitoring
- Controlling resource usage in production
- Tracking invocations across complex pipelines

For more information on all supported `RunnableConfig` attributes, see the
@[`RunnableConfig`][RunnableConfig] reference.

:::python
### Configurable models

You can also create a runtime-configurable model by specifying
`configurable_fields`. If you don't specify a model value, then `'model'` and
`'model_provider'` will be configurable by default.

```python
from langchain.chat_models import init_chat_model

configurable_model = init_chat_model(temperature=0)

configurable_model.invoke(
    "what's your name",
    config={"configurable": {"model": "gpt-5-nano"}},  # Run with GPT-5-Nano
)
configurable_model.invoke(
    "what's your name",
    config={"configurable": {"model": "claude-3-5-sonnet-latest"}},  # Run with Claude
)
```

<Accordion title="Configurable model with default values">
We can create a configurable model with default model values, specify which
parameters are configurable, and add prefixes to configurable params:
```python
first_llm = init_chat_model(
    model="gpt-4.1-mini",
    temperature=0,
    configurable_fields=("model", "model_provider", "temperature", "max_tokens"),
    config_prefix="first",  # Useful when you have a chain with multiple models
)

first_llm.invoke("what's your name")
```
```python
first_llm.invoke(
    "what's your name",
    config={
        "configurable": {
            "first_model": "claude-3-5-sonnet-latest",
            "first_temperature": 0.5,
            "first_max_tokens": 100,
        }
    },
)
```
</Accordion>

<Accordion title="Using a configurable model declaratively">
We can call declarative operations like `bind_tools`, `with_structured_output`,
`with_configurable`, etc. on a configurable model and chain a configurable model
in the same way that we would a regularly instantiated chat model object.
```python
from pydantic import BaseModel, Field


class GetWeather(BaseModel):
    """Get the current weather in a given location"""

    location: str = Field(..., description="The city and state, e.g. San Francisco, CA")


class GetPopulation(BaseModel):
    """Get the current population in a given location"""

    location: str = Field(..., description="The city and state, e.g. San Francisco, CA")


llm = init_chat_model(temperature=0)
llm_with_tools = llm.bind_tools([GetWeather, GetPopulation])

llm_with_tools.invoke(
    "what's bigger in 2024 LA or NYC", config={"configurable": {"model": "gpt-4.1-mini"}}
).tool_calls
```
```
[
    {
        'name': 'GetPopulation',
        'args': {'location': 'Los Angeles, CA'},
        'id': 'call_Ga9m8FAArIyEjItHmztPYA22',
        'type': 'tool_call'
    },
    {
        'name': 'GetPopulation',
        'args': {'location': 'New York, NY'},
        'id': 'call_jh2dEvBaAHRaw5JUDthOs7rt',
        'type': 'tool_call'
    }
]
```
```python
llm_with_tools.invoke(
    "what's bigger in 2024 LA or NYC",
    config={"configurable": {"model": "claude-3-5-sonnet-latest"}},
).tool_calls
```
```
[
    {
        'name': 'GetPopulation',
        'args': {'location': 'Los Angeles, CA'},
        'id': 'toolu_01JMufPf4F4t2zLj7miFeqXp',
        'type': 'tool_call'
    },
    {
        'name': 'GetPopulation',
        'args': {'location': 'New York City, NY'},
        'id': 'toolu_01RQBHcE8kEEbYTuuS8WqY1u',
        'type': 'tool_call'
    }
]
```
</Accordion>
:::<|MERGE_RESOLUTION|>--- conflicted
+++ resolved
@@ -431,21 +431,12 @@
         #### How it works
 
         When you `invoke()` a chat model, LangChain will automatically switch to
-<<<<<<< HEAD
         an internal streaming mode if it detects that you are trying to stream
         the overall application. The result of the invocation will be the same
         as far as the code that was using invoke is concerned; however, while
         the chat model is being streamed, LangChain will take care of invoking
         `on_llm_new_token` events in LangChain's callback system.
         
-=======
-        an internal streaming mode if it detects that you are trying to stream the
-        overall application. The result of the invocation will be the same as far as
-        the code that was using invoke is concerned; however, while the chat model
-        is being streamed, LangChain will take care of invoking `on_llm_new_token`
-        events in LangChain's callback system.
-
->>>>>>> a1f7d4a3
         :::python
         Callback events allow LangGraph `stream()` and @[astream_events][`astream_events()`]
         to surface the chat model's output in real-time.
@@ -456,50 +447,13 @@
         :::
     </Accordion>
 
-<<<<<<< HEAD
-<Accordion title='"Auto-Streaming" Chat Models'>
-    <Note>
-        This section requires some baseline knowledge of [callbacks]() and
-        [events]().
-    </Note>
-
-    LangChain simplifies streaming from chat models by automatically enabling
-    streaming mode in certain cases, even when you're not explicitly calling the
-    streaming methods. This is particularly useful when you use the
-    non-streaming invoke method but still want to stream the entire application,
-    including intermediate results from the chat model.
-
-    In [LangGraph agents](./langchain-agents), for example, you can
-    call `model.invoke()` within nodes, but LangChain will automatically
-    delegate to streaming if running in a streaming mode.
-
-    #### How it works
-
-    When you `invoke()` a chat model, LangChain will automatically switch to
-    an internal streaming mode if it detects that you are trying to stream the
-    overall application. The result of the invocation will be the same as far as
-    the code that was using invoke is concerned; however, while the chat model
-    is being streamed, LangChain will take care of invoking `on_llm_new_token`
-    events in LangChain's callback system.
-    
-    :::python
-    Callback events allow LangGraph `stream()` and
-    @[`astream_events()`][BaseChatModel.astream_events] to surface the chat
-    model's output in real-time.
-    :::
-    :::js
-    Callback events allow LangGraph `stream()` and
-    @[`streamEvents()`][BaseChatModel.streamEvents] to surface the chat model's
-    output in real-time.
-    :::
-</Accordion>
+    <Accordion title="Streaming events">
 
     :::python
     LangChain chat models can also stream semantic events using `astream_events()`.
 
-        This simplifies filtering based on event types and other metadata, and
-        will aggregate the full message in the background. See below for an
-        example.
+    This simplifies filtering based on event types and other metadata, and will
+    aggregate the full message in the background. See below for an example.
 
     ```python
     async for event in model.astream_events("Hello"):
@@ -528,54 +482,8 @@
     Full message: Hi there! How can I help today?
     ```
 
-        See the @[astream_events][`astream_events()`] reference for event types
-        and other details.
-        :::
-
-        :::js
-        LangChain chat models can also stream semantic events using
-        `streamEvents()`.
-
-    See the @[`astream_events()`][BaseChatModel.astream_events] reference for
-    event types and other details.
-=======
-    <Accordion title="Streaming events">
-
-    :::python
-    LangChain chat models can also stream semantic events using `astream_events()`.
-
-    This simplifies filtering based on event types and other metadata, and will
-    aggregate the full message in the background. See below for an example.
-
-    ```python
-    async for event in model.astream_events("Hello"):
-
-        if event["event"] == "on_chat_model_start":
-            print(f"Input: {event['data']['input']}")
-
-        elif event["event"] == "on_chat_model_stream":
-            print(f"Token: {event['data']['chunk'].text}")
-
-        elif event["event"] == "on_chat_model_end":
-            print(f"Full message: {event['data']['output'].text}")
-
-        else:
-            pass
-    ```
-    ```txt
-    Input: Hello
-    Token: Hi
-    Token:  there
-    Token: !
-    Token:  How
-    Token:  can
-    Token:  I
-    ...
-    Full message: Hi there! How can I help today?
-    ```
-
-    See the @[astream_events][`astream_events()`] reference for event types and other details.
->>>>>>> a1f7d4a3
+    See the @[astream_events][`astream_events()`][BaseChatModel.astream_events]
+    reference for event types and other details.
     :::
 
     :::js
@@ -694,16 +602,10 @@
 ```
 
 <Tip>
-<<<<<<< HEAD
     When processing a large number of inputs using `batch()`, you may want to
     control the maximum number of parallel calls. This can be done by setting
     the `maxConcurrency` attribute in the `RunnableConfig` dictionary.
     
-=======
-    When processing a large number of inputs using `batch()`, you may want to control the maximum number of
-    parallel calls. This can be done by setting the `maxConcurrency` attribute in the `RunnableConfig` dictionary.
-
->>>>>>> a1f7d4a3
     ```typescript Batch with max concurrency
     model.batch(
         listOfInputs,
